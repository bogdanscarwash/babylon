--- conflicted
+++ resolved
@@ -3,23 +3,16 @@
 import tempfile
 import time
 import unittest
+import unittest
 from concurrent.futures import ThreadPoolExecutor
 
 import chromadb
-<<<<<<< HEAD
 import numpy as np
 
 from babylon.config.chromadb_config import ChromaDBConfig
 from babylon.data.entity_registry import EntityRegistry
 from babylon.utils.backup import backup_chroma, restore_chroma
 from tests.mocks import MockMetricsCollector
-
-=======
-
-from src.babylon.config.chromadb_config import ChromaDBConfig
-from src.babylon.entities.entity_registry import EntityRegistry
-from src.babylon.utils.backup import backup_chroma, restore_chroma
->>>>>>> c25b9083
 
 
 class TestChromaDBIntegration(unittest.TestCase):
@@ -29,21 +22,8 @@
         self.temp_dir = tempfile.mkdtemp()
         os.chmod(self.temp_dir, 0o755)
 
-<<<<<<< HEAD
         # Initialize ChromaDB client with new architecture
         self.client = chromadb.PersistentClient(path=self.temp_dir)
-=======
-        # Configure ChromaDB with test settings
-        self.settings = ChromaDBConfig.get_settings(
-            persist_directory=self.temp_dir,
-            allow_reset=True,
-            anonymized_telemetry=False,
-            is_persistent=False,  # Use in-memory storage for tests
-        )
-
-        # Initialize ChromaDB client
-        self.client = chromadb.Client(self.settings)
->>>>>>> c25b9083
 
         # Create test collection
         self.collection = self.client.create_collection(
@@ -51,11 +31,7 @@
             metadata=ChromaDBConfig.DEFAULT_METADATA,
         )
 
-<<<<<<< HEAD
         # Initialize entity registry with mock metrics collector
-=======
-        # Initialize entity registry
->>>>>>> c25b9083
         self.entity_registry = EntityRegistry(self.collection)
         self.entity_registry.metrics = MockMetricsCollector()
 
@@ -69,26 +45,36 @@
             entity = self.entity_registry.create_entity(
                 type="TestType", role="TestRole"
             )
+            entity = self.entity_registry.create_entity(
+                type="TestType", role="TestRole"
+            )
 
             # Verify the entity is in the registry
             try:
                 self.assertIn(entity.id, self.entity_registry._entities)
             except KeyError as e:
                 self.fail(f"Entity not found in registry: {e!s}")
+                self.fail(f"Entity not found in registry: {e!s}")
 
             # Verify the entity is added to ChromaDB
             try:
                 results = self.collection.get(ids=[entity.id])
                 self.assertEqual(len(results["ids"]), 1)
                 self.assertEqual(results["ids"][0], entity.id)
+                self.assertEqual(len(results["ids"]), 1)
+                self.assertEqual(results["ids"][0], entity.id)
             except Exception as e:
                 self.fail(f"Failed to retrieve entity from ChromaDB: {e!s}")
 
+                self.fail(f"Failed to retrieve entity from ChromaDB: {e!s}")
+
         except Exception as e:
             self.fail(f"Failed to create entity: {e!s}")
+            self.fail(f"Failed to create entity: {e!s}")
 
     def test_update_entity(self):
         # Create a test entity
+        entity = self.entity_registry.create_entity(type="TestType", role="TestRole")
         entity = self.entity_registry.create_entity(type="TestType", role="TestRole")
 
         # Update the entity's attributes
@@ -104,9 +90,14 @@
         metadata = results["metadatas"][0]
         self.assertEqual(metadata["freedom"], 0.5)
         self.assertEqual(metadata["wealth"], 0.8)
+        results = self.collection.get(ids=[entity.id], include=["metadatas"])
+        metadata = results["metadatas"][0]
+        self.assertEqual(metadata["freedom"], 0.5)
+        self.assertEqual(metadata["wealth"], 0.8)
 
     def test_delete_entity(self):
         # Create a test entity
+        entity = self.entity_registry.create_entity(type="TestType", role="TestRole")
         entity = self.entity_registry.create_entity(type="TestType", role="TestRole")
 
         # Delete the entity
@@ -118,40 +109,6 @@
         # Verify the entity is deleted from ChromaDB
         results = self.collection.get(ids=[entity.id])
         self.assertEqual(len(results["ids"]), 0)
-<<<<<<< HEAD
-=======
-
-    def test_backup_chroma(self):
-        # Perform operations to add data to ChromaDB
-        backup_dir = os.path.join(self.temp_dir, "backup")
-        backup_chroma(self.client, backup_dir)
-
-        # Verify that backup directory exists and contains data
-        self.assertTrue(os.path.exists(backup_dir))
-        self.assertTrue(os.listdir(backup_dir))  # Ensure it's not empty
-
-    def test_restore_chroma(self):
-        # First, create a backup as in test_backup_chroma
-        backup_dir = os.path.join(self.temp_dir, "backup")
-        backup_chroma(self.client, backup_dir)
-
-        # Clear the current persistence directory
-        shutil.rmtree(self.temp_persist_dir)
-        os.makedirs(self.temp_persist_dir)
-
-        # Restore from backup
-        restore_chroma(backup_dir)
-
-        # Initialize a new client and verify data is restored
-        new_client = chromadb.Client(
-            ChromaDBConfig.get_settings(persist_directory=self.temp_persist_dir)
-        )
-        collection = new_client.get_collection(name="test_entities")
-
-        # Verify that entities are present
-        results = collection.get()
-        self.assertGreater(len(results["ids"]), 0)
->>>>>>> c25b9083
 
     def test_error_handling(self):
         """Test error handling for invalid operations"""
@@ -159,7 +116,6 @@
         with self.assertRaises(ValueError):
             self.entity_registry.get_entity("")
 
-<<<<<<< HEAD
         # Test duplicate ID handling (ChromaDB logs warning instead of raising error)
         entity = self.entity_registry.create_entity(type="TestType", role="TestRole")
         # Add same entity again - should not raise error but log warning
@@ -171,17 +127,13 @@
         # Verify entity still exists and is unchanged
         results = self.collection.get(ids=[entity.id])
         self.assertEqual(len(results["ids"]), 1)
-=======
-        # Test duplicate ID
-        entity = self.entity_registry.create_entity(type="TestType", role="TestRole")
-        with self.assertRaises(ValueError):
-            self.collection.add(embeddings=[[1.0] * 384], ids=[entity.id])
->>>>>>> c25b9083
 
     def test_concurrent_operations(self):
         """Test concurrent entity operations"""
 
+
         def create_entity():
+            return self.entity_registry.create_entity(type="TestType", role="TestRole")
             return self.entity_registry.create_entity(type="TestType", role="TestRole")
 
         with ThreadPoolExecutor(max_workers=5) as executor:
@@ -199,7 +151,6 @@
         batch_size = 100
         total_entities = 1000
 
-<<<<<<< HEAD
         # Create a base embedding that we'll modify slightly for each entity
         # This ensures we have similar but not identical embeddings
         base_embedding = np.random.rand(384)
@@ -211,17 +162,10 @@
             metadatas_batch = []
             
             for j in range(batch_size):
-=======
-        # Create entities in batches
-        for i in range(0, total_entities, batch_size):
-            entities_batch = []
-            for _ in range(batch_size):
->>>>>>> c25b9083
                 entity = self.entity_registry.create_entity(
                     type="TestType", role="TestRole"
                 )
                 entities_batch.append(entity)
-<<<<<<< HEAD
                 
                 # Create a slightly modified version of the base embedding
                 noise = np.random.normal(0, 0.1, 384)  # Small random variations
@@ -237,15 +181,12 @@
                 embeddings=embeddings_batch,
                 metadatas=metadatas_batch
             )
-=======
->>>>>>> c25b9083
 
             # Batch verify
             ids = [e.id for e in entities_batch]
             results = self.collection.get(ids=ids)
             self.assertEqual(len(results["ids"]), batch_size)
 
-<<<<<<< HEAD
         # Test similarity search with a query vector similar to base_embedding
         query_embedding = (base_embedding + np.random.normal(0, 0.1, 384))
         query_embedding = query_embedding / np.linalg.norm(query_embedding)
@@ -254,57 +195,20 @@
             n_results=5
         )
         self.assertEqual(len(similar["ids"]), 5)
-=======
-        creation_time = time.time() - start_time
-        self.metrics.record_operation_time("bulk_entity_creation", creation_time)
-
-        # Test similarity search
-        query_entity = entities_batch[0]
-        similar = self.collection.query(
-            query_embeddings=[query_entity.embedding], n_results=5
-        )
-        self.assertEqual(len(similar["ids"][0]), 5)
->>>>>>> c25b9083
 
     def test_persistence_across_restarts(self):
         """Test data persistence across application restarts"""
         # Add entities to ChromaDB
         entity = self.entity_registry.create_entity(type="TestType", role="TestRole")
-<<<<<<< HEAD
 
         # Close and reopen client to simulate restart
         collection_name = self.collection.name
         self.client = chromadb.PersistentClient(path=self.temp_dir)
         collection = self.client.get_collection(name=collection_name)
-=======
-
-        # Record initial state metrics
-        initial_memory = self.metrics.get_memory_usage()
-
-        # Close the client to simulate app shutdown
-        self.client.persist()
-        self.client.reset()
-
-        # Re-initialize client and collection
-        new_client = chromadb.Client(
-            ChromaDBConfig.get_settings(persist_directory=self.temp_persist_dir)
-        )
-        collection = new_client.get_collection(name="test_entities")
->>>>>>> c25b9083
 
         # Verify entities are still present
         results = collection.get(ids=[entity.id])
         self.assertEqual(len(results["ids"]), 1)
 
-<<<<<<< HEAD
-=======
-        # Verify memory usage hasn't increased significantly
-        final_memory = self.metrics.get_memory_usage()
-        self.assertLess(
-            final_memory - initial_memory, 100 * 1024 * 1024
-        )  # 100MB threshold
-
->>>>>>> c25b9083
-
 if __name__ == "__main__":
     unittest.main()