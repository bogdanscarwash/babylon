"""Database configuration and session management.

Provides SQLAlchemy engine and session configuration for the application.
See CONFIGURATION.md for detailed documentation of database settings.
"""

from typing import Any

from sqlalchemy import Engine, create_engine
from sqlalchemy.orm import Session, declarative_base, sessionmaker

<<<<<<< HEAD
from babylon.config.base import BaseConfig as Config

# Initialize database engine with connection pooling
engine_args = {}
if 'sqlite' not in Config.DATABASE_URL:
    # Only add these parameters for non-SQLite databases
    engine_args.update({
        'pool_size': Config.DB_POOL_SIZE,
        'max_overflow': Config.DB_MAX_OVERFLOW,
    })

engine: Engine = create_engine(Config.DATABASE_URL, **engine_args)
=======
from config.base import BaseConfig as Config

# Initialize database engine with connection pooling
engine: Engine = create_engine(
    Config.DATABASE_URL,
    pool_size=Config.DB_POOL_SIZE,
    max_overflow=Config.DB_MAX_OVERFLOW,
)
>>>>>>> c25b9083

# Configure session factory with explicit typing
SessionLocal: Any = sessionmaker(autocommit=False, autoflush=False, bind=engine)

# Base class for declarative models
Base = declarative_base()


def get_db() -> Session:
    """Get a database session from the pool.

    Returns:
        Session: SQLAlchemy database session
    """
    db = SessionLocal()
    try:
        yield db
    finally:
        db.close()<|MERGE_RESOLUTION|>--- conflicted
+++ resolved
@@ -4,12 +4,12 @@
 See CONFIGURATION.md for detailed documentation of database settings.
 """
 
+
 from typing import Any
 
 from sqlalchemy import Engine, create_engine
 from sqlalchemy.orm import Session, declarative_base, sessionmaker
 
-<<<<<<< HEAD
 from babylon.config.base import BaseConfig as Config
 
 # Initialize database engine with connection pooling
@@ -22,26 +22,19 @@
     })
 
 engine: Engine = create_engine(Config.DATABASE_URL, **engine_args)
-=======
-from config.base import BaseConfig as Config
-
-# Initialize database engine with connection pooling
-engine: Engine = create_engine(
-    Config.DATABASE_URL,
-    pool_size=Config.DB_POOL_SIZE,
-    max_overflow=Config.DB_MAX_OVERFLOW,
-)
->>>>>>> c25b9083
 
 # Configure session factory with explicit typing
+SessionLocal: Any = sessionmaker(autocommit=False, autoflush=False, bind=engine)
 SessionLocal: Any = sessionmaker(autocommit=False, autoflush=False, bind=engine)
 
 # Base class for declarative models
 Base = declarative_base()
 
 
+
 def get_db() -> Session:
     """Get a database session from the pool.
+
 
     Returns:
         Session: SQLAlchemy database session
