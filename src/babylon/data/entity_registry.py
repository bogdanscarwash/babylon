<<<<<<< HEAD
from typing import Any

from babylon.core.entity import Entity
=======

from babylon.entities.entity import Entity
>>>>>>> c25b9083
from babylon.metrics.collector import MetricsCollector


class EntityRegistry:
<<<<<<< HEAD
    """Registry to maintain references to all game entities."""

    def __init__(self, collection: Any = None):
        """Initialize a new EntityRegistry instance.

        Args:
            collection: ChromaDB collection for vector storage
        """
        self._entities: dict[str, Entity] = {}
        self.metrics = MetricsCollector()
        self.collection = collection

    def create_entity(self, type: str, role: str) -> Entity:
        """Create and register a new entity.

        Args:
            type: The type of entity to create
            role: The role of the entity

        Returns:
            The created Entity instance
        """
        entity = Entity(type=type, role=role)
        self._entities[entity.id] = entity
        
        if self.collection:
            # Add to ChromaDB with dummy embedding for testing
            self.collection.add(
                ids=[entity.id],
                embeddings=[[1.0] * 384],  # Dummy embedding
                metadatas={"type": type, "role": role}
            )
        
        return entity

    def update_entity(self, entity_id: str, **attributes) -> None:
        """Update an entity's attributes.

        Args:
            entity_id: ID of the entity to update
            **attributes: Attributes to update
        """
        if entity_id not in self._entities:
            raise ValueError(f"Entity {entity_id} not found")

        entity = self._entities[entity_id]
        for key, value in attributes.items():
            setattr(entity, key, value)

        if self.collection:
            # Update in ChromaDB
            self.collection.update(
                ids=[entity_id],
                metadatas={**attributes}
            )
=======
    """Registry to maintain references to all game entities.

    The EntityRegistry serves as a central repository for all entities in the game,
    providing efficient lookup and management of entity instances. It integrates
    with the metrics collection system to track entity access patterns.

    This registry is a critical component in the dialectical materialist simulation,
    as it maintains the state of all social forces and their relationships. It enables:
    - O(1) entity lookup by ID for contradiction analysis
    - Centralized tracking of entity lifecycle and access patterns
    - Performance optimization through metrics collection
    - Memory management of entity instances

    The registry uses a dictionary for constant-time lookups, which is essential
    for real-time contradiction analysis and event generation. Access patterns
    are tracked to identify heavily used entities that may need caching or
    optimization.

    Attributes:
        entities (Dict[str, Entity]): Dictionary mapping entity IDs to Entity instances.
                                    Uses string keys for efficient lookup and serialization.
        metrics (MetricsCollector): Collector for tracking entity access metrics.
                                  Monitors access patterns and performance.
    """

    def __init__(self):
        """Initialize a new EntityRegistry instance.

        Creates an empty registry and initializes the metrics collector for
        tracking entity access patterns. The registry starts empty and is
        populated as entities are registered during game initialization
        and runtime.

        The metrics collector is initialized to track:
        - Entity access frequency
        - Access patterns over time
        - Memory usage per entity type
        - Cache hit/miss rates

        No parameters are needed as the registry self-initializes its
        internal data structures and metrics collection system.
        """
        self.entities: dict[str, Entity] = {}
        self.metrics = MetricsCollector()

    def register_entity(self, entity: Entity) -> None:
        """Register an entity in the registry.

        Adds a new entity to the registry, making it available for lookup by ID.
        If an entity with the same ID already exists, it will be overwritten.
        This behavior enables:
        - Hot reloading of entity definitions
        - Dynamic entity updates during gameplay
        - State restoration from saved games

        The registration process is idempotent - registering the same entity
        multiple times has the same effect as registering it once. This
        simplifies entity management in complex game states.

        Args:
            entity: The Entity instance to register. Must have a valid ID attribute.
                   The entity's type and role determine its behavior in contradictions.

        Side Effects:
            - Adds or updates the entity in the entities dictionary
            - May trigger garbage collection of old entity instances
            - Updates internal indices used for entity relationship tracking

        Implementation Notes:
            - Uses direct dictionary assignment for O(1) registration
            - Does not validate entity relationships - this is handled by the
              contradiction analysis system
            - Thread-safe as long as entities dict isn't modified concurrently
        """
        self.entities[entity.id] = entity
>>>>>>> c25b9083

    def get_entity(self, entity_id: str) -> Entity | None:
        """Retrieve an entity by its ID.

<<<<<<< HEAD
        Args:
            entity_id: The unique identifier of the entity to retrieve

        Returns:
            The Entity instance if found, None if not found
=======
        Looks up and returns an entity from the registry by its ID.
        Records the access in the metrics collector for tracking.
        This method is the primary interface for entity access throughout
        the game system.

        The lookup process:
        1. Checks the entities dictionary for the ID
        2. Records the access attempt in metrics
        3. Returns the entity or None if not found

        Performance characteristics:
        - O(1) average case lookup time
        - O(1) metrics recording overhead
        - Memory overhead only for metrics storage

        Args:
            entity_id: The unique identifier of the entity to retrieve.
                      Must be a string matching the ID used during registration.

        Returns:
            The Entity instance if found, None if no entity exists with the given ID.
            The returned entity is a reference to the stored instance, not a copy.

        Side Effects:
            - Records the entity access in the metrics collector
            - Updates access timestamps for cache management
            - May trigger metrics analysis if thresholds are reached

        Usage Notes:
            - Consider caching results for frequently accessed entities
            - Check return value for None in critical code paths
            - Use metrics data to optimize access patterns
>>>>>>> c25b9083
        """
        if not entity_id:
            raise ValueError("Entity ID cannot be empty")
            
        entity = self._entities.get(entity_id)
        if entity:
            self.metrics.record_object_access(entity_id, "entity_registry")
        return entity

<<<<<<< HEAD
    def delete_entity(self, entity_id: str) -> None:
        """Delete an entity from the registry.

        Args:
            entity_id: ID of the entity to delete
=======
    def remove_entity(self, entity_id: str) -> None:
        """Remove an entity from the registry.

        Removes an entity from the registry if it exists.
        Silently ignores the request if the entity ID is not found.
        This method is used for:
        - Cleaning up destroyed/obsolete entities
        - Managing entity lifecycle during state transitions
        - Removing temporary entities after their purpose is served

        The removal process:
        1. Checks if entity exists
        2. Removes from main registry if found
        3. Cleans up any associated metrics data
        4. No error if entity doesn't exist (idempotent)

        Args:
            entity_id: The unique identifier of the entity to remove.
                      Must match the ID used during registration.

        Side Effects:
            - Removes the entity from the entities dictionary if it exists
            - Cleans up associated metrics and tracking data
            - May trigger garbage collection
            - Updates internal indices and relationship tracking

        Implementation Notes:
            - Uses dict.pop() with default value for atomic remove
            - Thread-safe for single entity removal
            - Does not cascade delete related entities
            - Metrics history is preserved for analysis
>>>>>>> c25b9083
        """
        if entity_id in self._entities:
            del self._entities[entity_id]
            
            if self.collection:
                # Delete from ChromaDB
                self.collection.delete(ids=[entity_id])<|MERGE_RESOLUTION|>--- conflicted
+++ resolved
@@ -1,16 +1,11 @@
-<<<<<<< HEAD
 from typing import Any
 
 from babylon.core.entity import Entity
-=======
-
-from babylon.entities.entity import Entity
->>>>>>> c25b9083
 from babylon.metrics.collector import MetricsCollector
 
 
+
 class EntityRegistry:
-<<<<<<< HEAD
     """Registry to maintain references to all game entities."""
 
     def __init__(self, collection: Any = None):
@@ -66,127 +61,15 @@
                 ids=[entity_id],
                 metadatas={**attributes}
             )
-=======
-    """Registry to maintain references to all game entities.
-
-    The EntityRegistry serves as a central repository for all entities in the game,
-    providing efficient lookup and management of entity instances. It integrates
-    with the metrics collection system to track entity access patterns.
-
-    This registry is a critical component in the dialectical materialist simulation,
-    as it maintains the state of all social forces and their relationships. It enables:
-    - O(1) entity lookup by ID for contradiction analysis
-    - Centralized tracking of entity lifecycle and access patterns
-    - Performance optimization through metrics collection
-    - Memory management of entity instances
-
-    The registry uses a dictionary for constant-time lookups, which is essential
-    for real-time contradiction analysis and event generation. Access patterns
-    are tracked to identify heavily used entities that may need caching or
-    optimization.
-
-    Attributes:
-        entities (Dict[str, Entity]): Dictionary mapping entity IDs to Entity instances.
-                                    Uses string keys for efficient lookup and serialization.
-        metrics (MetricsCollector): Collector for tracking entity access metrics.
-                                  Monitors access patterns and performance.
-    """
-
-    def __init__(self):
-        """Initialize a new EntityRegistry instance.
-
-        Creates an empty registry and initializes the metrics collector for
-        tracking entity access patterns. The registry starts empty and is
-        populated as entities are registered during game initialization
-        and runtime.
-
-        The metrics collector is initialized to track:
-        - Entity access frequency
-        - Access patterns over time
-        - Memory usage per entity type
-        - Cache hit/miss rates
-
-        No parameters are needed as the registry self-initializes its
-        internal data structures and metrics collection system.
-        """
-        self.entities: dict[str, Entity] = {}
-        self.metrics = MetricsCollector()
-
-    def register_entity(self, entity: Entity) -> None:
-        """Register an entity in the registry.
-
-        Adds a new entity to the registry, making it available for lookup by ID.
-        If an entity with the same ID already exists, it will be overwritten.
-        This behavior enables:
-        - Hot reloading of entity definitions
-        - Dynamic entity updates during gameplay
-        - State restoration from saved games
-
-        The registration process is idempotent - registering the same entity
-        multiple times has the same effect as registering it once. This
-        simplifies entity management in complex game states.
-
-        Args:
-            entity: The Entity instance to register. Must have a valid ID attribute.
-                   The entity's type and role determine its behavior in contradictions.
-
-        Side Effects:
-            - Adds or updates the entity in the entities dictionary
-            - May trigger garbage collection of old entity instances
-            - Updates internal indices used for entity relationship tracking
-
-        Implementation Notes:
-            - Uses direct dictionary assignment for O(1) registration
-            - Does not validate entity relationships - this is handled by the
-              contradiction analysis system
-            - Thread-safe as long as entities dict isn't modified concurrently
-        """
-        self.entities[entity.id] = entity
->>>>>>> c25b9083
 
     def get_entity(self, entity_id: str) -> Entity | None:
         """Retrieve an entity by its ID.
 
-<<<<<<< HEAD
         Args:
             entity_id: The unique identifier of the entity to retrieve
 
         Returns:
             The Entity instance if found, None if not found
-=======
-        Looks up and returns an entity from the registry by its ID.
-        Records the access in the metrics collector for tracking.
-        This method is the primary interface for entity access throughout
-        the game system.
-
-        The lookup process:
-        1. Checks the entities dictionary for the ID
-        2. Records the access attempt in metrics
-        3. Returns the entity or None if not found
-
-        Performance characteristics:
-        - O(1) average case lookup time
-        - O(1) metrics recording overhead
-        - Memory overhead only for metrics storage
-
-        Args:
-            entity_id: The unique identifier of the entity to retrieve.
-                      Must be a string matching the ID used during registration.
-
-        Returns:
-            The Entity instance if found, None if no entity exists with the given ID.
-            The returned entity is a reference to the stored instance, not a copy.
-
-        Side Effects:
-            - Records the entity access in the metrics collector
-            - Updates access timestamps for cache management
-            - May trigger metrics analysis if thresholds are reached
-
-        Usage Notes:
-            - Consider caching results for frequently accessed entities
-            - Check return value for None in critical code paths
-            - Use metrics data to optimize access patterns
->>>>>>> c25b9083
         """
         if not entity_id:
             raise ValueError("Entity ID cannot be empty")
@@ -196,45 +79,11 @@
             self.metrics.record_object_access(entity_id, "entity_registry")
         return entity
 
-<<<<<<< HEAD
     def delete_entity(self, entity_id: str) -> None:
         """Delete an entity from the registry.
 
         Args:
             entity_id: ID of the entity to delete
-=======
-    def remove_entity(self, entity_id: str) -> None:
-        """Remove an entity from the registry.
-
-        Removes an entity from the registry if it exists.
-        Silently ignores the request if the entity ID is not found.
-        This method is used for:
-        - Cleaning up destroyed/obsolete entities
-        - Managing entity lifecycle during state transitions
-        - Removing temporary entities after their purpose is served
-
-        The removal process:
-        1. Checks if entity exists
-        2. Removes from main registry if found
-        3. Cleans up any associated metrics data
-        4. No error if entity doesn't exist (idempotent)
-
-        Args:
-            entity_id: The unique identifier of the entity to remove.
-                      Must match the ID used during registration.
-
-        Side Effects:
-            - Removes the entity from the entities dictionary if it exists
-            - Cleans up associated metrics and tracking data
-            - May trigger garbage collection
-            - Updates internal indices and relationship tracking
-
-        Implementation Notes:
-            - Uses dict.pop() with default value for atomic remove
-            - Thread-safe for single entity removal
-            - Does not cascade delete related entities
-            - Metrics history is preserved for analysis
->>>>>>> c25b9083
         """
         if entity_id in self._entities:
             del self._entities[entity_id]
