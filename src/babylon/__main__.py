import atexit
import logging
import os
import signal
import sys
from datetime import datetime
from typing import Any

import chromadb
from babylon.config.base import BaseConfig as Config
from babylon.config.logging_config import setup_logging
from babylon.data.entity_registry import EntityRegistry
from babylon.data.models.event import Event
<<<<<<< HEAD
from babylon.core.economy import Economy
from babylon.core.politics import Politics
=======
>>>>>>> c25b9083
from babylon.exceptions import BabylonError
from babylon.systems.contradiction_analysis import ContradictionAnalysis
from babylon.utils.backup import backup_chroma, restore_chroma
from chromadb.config import Settings
from sentence_transformers import SentenceTransformer
<<<<<<< HEAD
=======

from data.models.economy import Economy
from data.models.politics import Politics
>>>>>>> c25b9083

logging.basicConfig(level=logging.INFO)
logger = logging.getLogger(__name__)


def handle_event(event: Event, game_state: dict[str, Any]) -> None:
    """
    This function:
    1. Announces the event occurrence
    2. Applies all event effects to the game state
    3. Checks for event escalation conditions
    4. Processes any event consequences

    Args:
        event: The Event instance to process
        game_state: The current game state to modify
    """
    logger.info(f"Event Occurred: {event.name}")
    logger.debug(f"Event Description: {event.description}")
    for effect in event.effects:
        effect.apply(game_state)

    # Check if any escalation paths should trigger based on current conditions
    # This allows events to branch into more severe scenarios
    for escalation_event in event.escalation_paths:
        if any(trigger.evaluate(game_state) for trigger in escalation_event.triggers):
            game_state["event_queue"].append(escalation_event)

    # Process any immediate consequences of the event
    # These can be either follow-up Events or direct Effects
    if event.consequences:
        game_state["event_queue"].extend(event.consequences)
    # Initialize ChromaDB client with persistence directory from config
    try:
        chroma_client = chromadb.Client(
            Settings(
                chroma_db_impl="duckdb+parquet",
                persist_directory=Config.CHROMADB_PERSIST_DIR,
            )
        )
    except Exception as e:
        logger.error(f"Failed to initialize ChromaDB client: {e}")
        sys.exit(1)  # Exit or handle the error appropriately

    # Initialize the embedding model
    embedding_model = SentenceTransformer("all-MiniLM-L6-v2")

    # Create or get the existing collection for entities
    collection = chroma_client.get_or_create_collection(name="entities")

    # Initialize core game systems
    entity_registry: EntityRegistry = (
        EntityRegistry()
    )  # Central registry of all game entities
    contradiction_analysis: ContradictionAnalysis = ContradictionAnalysis(
        entity_registry
    )  # Dialectical analysis system

    # Initialize the game state dictionary that tracks all game systems
    game_state: dict[str, Any] = {
        "entity_registry": entity_registry,  # Manages all game entities
        "economy": Economy(),  # Handles economic simulation
        "politics": Politics(),  # Manages political simulation
        "event_queue": [],  # Queue of pending events to process
        "is_player_responsible": False,  # Flag for player vs AI decision making
        "event_history": [],  # History of processed events
    }

    logger.info(f"Running with SECRET_KEY={Config.SECRET_KEY}")
    logger.info(f"Database URL: {Config.DATABASE_URL}")
    logger.info(f"Debug mode: {Config.DEBUG}")

    # Initialize all_events list
    all_events: list[Event] = []  # Populate this list with Event instances

    # Add entities to ChromaDB
    for entity in entity_registry.entities:
        entity.generate_embedding(embedding_model)
        entity.add_to_chromadb(collection)

    # Main game loop - runs until an exit condition is met
    while True:
        # Update economic simulation (prices, production, trade, etc)
        game_state["economy"].update()

        # Update political simulation (stability, factions, power relations)
        game_state["politics"].update()

        # Analyze and update dialectical contradictions in society
        contradiction_analysis.update_contradictions(game_state)

        # Visualize the current state of contradictions and relationships
        # This creates network graphs showing how entities and conflicts relate
        contradiction_analysis.visualize_contradictions()
        contradiction_analysis.visualize_entity_relationships()

        # Evaluate triggers for all events
        for event in all_events:
            if event not in game_state["event_history"]:
                if all(trigger.evaluate(game_state) for trigger in event.triggers):
                    game_state["event_queue"].append(event)
                    game_state["event_history"].append(event)

        # Process all pending events in the queue (protests, reforms, crises, etc)
        while game_state["event_queue"]:
            event = game_state["event_queue"].pop(0)  # Get next event
            handle_event(event, game_state)  # Process its effects

        # TODO: Add proper game loop exit conditions
        # Currently breaks immediately - replace with actual game logic
        break

    # After the game loop ends, perform backup
    backup_dir = os.path.join("backups", datetime.now().strftime("%Y%m%d_%H%M%S"))
    backup_chroma(chroma_client, backup_dir)


def cleanup_chroma(client: chromadb.Client) -> None:
    """Cleanup ChromaDB resources gracefully.

    Args:
        client: The ChromaDB client instance to cleanup
    """
    try:
        # Persist any changes to disk
        client.persist()

        # Reset the client (closes connections)
        client.reset()

    except Exception as e:
        print(f"Error during ChromaDB cleanup: {e}")


def signal_handler(signum: int, frame: Any) -> None:
    """Handle system signals for graceful shutdown.

    Args:
        signum: Signal number
        frame: Current stack frame
    """
    print(f"\nReceived signal {signum}. Initiating graceful shutdown...")
    sys.exit(0)


def main() -> None:
    """Main function to initialize and run the game loop.

    This function orchestrates the game's core systems and database operations:

    Database Initialization:
        1. Sets up ChromaDB with DuckDB+Parquet backend
        2. Configures persistence directory and settings
        3. Initializes embedding model for vector generation
        4. Creates or connects to entity collection

    System Initialization:
        1. Loads configuration from environment variables
        2. Sets up core game systems (entities, economy, politics)
        3. Initializes contradiction analysis system
        4. Configures backup and recovery mechanisms

    Game Loop Operations:
        1. Updates economic and political simulations
        2. Analyzes and updates dialectical contradictions
        3. Processes event queue and triggers
        4. Updates entity embeddings and relationships
        5. Performs periodic state persistence
        6. Visualizes current game state

    Error Handling:
        - Implements graceful shutdown on signals
        - Ensures data persistence on exit
        - Provides backup/restore capabilities
        - Logs errors and system state

    Performance Considerations:
        - Uses lazy loading for resource optimization
        - Implements batch operations for database updates
        - Manages memory through strategic persistence
        - Optimizes query patterns for ChromaDB
    """
    setup_logging()

    # Prompt user for backup directory
    backup_dir = input(
        "Enter the path to the backup directory (or press Enter to skip restore): "
    )
    if backup_dir:
        restore_chroma(backup_dir)

    # Initialize ChromaDB
    from babylon.data.chroma_manager import ChromaManager

    chroma_manager = ChromaManager()
    chroma_client = chroma_manager.client

    # Register cleanup handlers
    atexit.register(cleanup_chroma, chroma_client)
    signal.signal(signal.SIGINT, signal_handler)
    signal.signal(signal.SIGTERM, signal_handler)

    # Initialize the embedding model
    embedding_model = SentenceTransformer("all-MiniLM-L6-v2")

    # Create or get the collection for entities
    collection = chroma_client.get_or_create_collection(name="entities")

    # Access configuration variables
    secret_key: str = Config.SECRET_KEY
    database_url: str = Config.DATABASE_URL

    # Initialize core game systems
    entity_registry: EntityRegistry = (
        EntityRegistry()
    )  # Central registry of all game entities
    contradiction_analysis: ContradictionAnalysis = ContradictionAnalysis(
        entity_registry
    )  # Dialectical analysis system

    # Initialize the game state dictionary that tracks all game systems
    game_state: dict[str, Any] = {
        "entity_registry": entity_registry,  # Manages all game entities
        "economy": Economy(),  # Handles economic simulation
        "politics": Politics(),  # Manages political simulation
        "event_queue": [],  # Queue of pending events to process
        "is_player_responsible": False,  # Flag for player vs AI decision making
    }

    print(f"Running with SECRET_KEY={secret_key}")
    print(f"Database URL: {database_url}")
    print(f"Debug mode: {Config.DEBUG}")

    # Main game loop - runs until an exit condition is met
    while True:
        # Update economic simulation (prices, production, trade, etc)
        game_state["economy"].update()

        # Update political simulation (stability, factions, power relations)
        game_state["politics"].update()

        # Analyze and update dialectical contradictions in society
        contradiction_analysis.update_contradictions(game_state)

        # Visualize the current state of contradictions and relationships
        # This creates network graphs showing how entities and conflicts relate
        contradiction_analysis.visualize_contradictions()
        contradiction_analysis.visualize_entity_relationships()

        # Process all pending events in the queue (protests, reforms, crises, etc)
        while game_state["event_queue"]:
            event = game_state["event_queue"].pop(0)  # Get next event
            handle_event(event, game_state)  # Process its effects

        # TODO: Add proper game loop exit conditions
        # Currently breaks immediately - replace with actual game logic
        break


if __name__ == "__main__":
    try:
        main()
    except KeyboardInterrupt:
        logger.info("Game terminated by user")
        sys.exit(0)
    except BabylonError as e:
        logger.error(f"Game error occurred: {e.message} (Code: {e.error_code})")
        sys.exit(1)
    except Exception:
        logger.critical("Unexpected error occurred", exc_info=True)
        sys.exit(2)<|MERGE_RESOLUTION|>--- conflicted
+++ resolved
@@ -7,26 +7,19 @@
 from typing import Any
 
 import chromadb
+from sentence_transformers import SentenceTransformer
+from chromadb.config import Settings
+
 from babylon.config.base import BaseConfig as Config
 from babylon.config.logging_config import setup_logging
 from babylon.data.entity_registry import EntityRegistry
 from babylon.data.models.event import Event
-<<<<<<< HEAD
 from babylon.core.economy import Economy
 from babylon.core.politics import Politics
-=======
->>>>>>> c25b9083
 from babylon.exceptions import BabylonError
 from babylon.systems.contradiction_analysis import ContradictionAnalysis
 from babylon.utils.backup import backup_chroma, restore_chroma
-from chromadb.config import Settings
-from sentence_transformers import SentenceTransformer
-<<<<<<< HEAD
-=======
-
-from data.models.economy import Economy
-from data.models.politics import Politics
->>>>>>> c25b9083
+from babylon.data.chroma_manager import ChromaManager
 
 logging.basicConfig(level=logging.INFO)
 logger = logging.getLogger(__name__)
@@ -46,44 +39,73 @@
     """
     logger.info(f"Event Occurred: {event.name}")
     logger.debug(f"Event Description: {event.description}")
+    
     for effect in event.effects:
         effect.apply(game_state)
 
     # Check if any escalation paths should trigger based on current conditions
-    # This allows events to branch into more severe scenarios
     for escalation_event in event.escalation_paths:
         if any(trigger.evaluate(game_state) for trigger in escalation_event.triggers):
             game_state["event_queue"].append(escalation_event)
 
     # Process any immediate consequences of the event
-    # These can be either follow-up Events or direct Effects
     if event.consequences:
         game_state["event_queue"].extend(event.consequences)
-    # Initialize ChromaDB client with persistence directory from config
+
+
+def cleanup_chroma(client: chromadb.Client) -> None:
+    """Cleanup ChromaDB resources gracefully.
+
+    Args:
+        client: The ChromaDB client instance to cleanup
+    """
     try:
-        chroma_client = chromadb.Client(
-            Settings(
-                chroma_db_impl="duckdb+parquet",
-                persist_directory=Config.CHROMADB_PERSIST_DIR,
-            )
-        )
+        client.persist()
+        client.reset()
     except Exception as e:
-        logger.error(f"Failed to initialize ChromaDB client: {e}")
-        sys.exit(1)  # Exit or handle the error appropriately
+        print(f"Error during ChromaDB cleanup: {e}")
+
+
+def signal_handler(signum: int, frame: Any) -> None:
+    """Handle system signals for graceful shutdown.
+
+    Args:
+        signum: Signal number
+        frame: Current stack frame
+    """
+    print(f"\nReceived signal {signum}. Initiating graceful shutdown...")
+    sys.exit(0)
+
+
+def main() -> None:
+    """Main function to initialize and run the game loop."""
+    setup_logging()
+
+    # Prompt user for backup directory
+    backup_dir = input(
+        "Enter the path to the backup directory (or press Enter to skip restore): "
+    )
+    if backup_dir:
+        restore_chroma(backup_dir)
+
+    # Initialize ChromaDB
+    chroma_manager = ChromaManager()
+    chroma_client = chroma_manager.client
+
+    # Register cleanup handlers
+    atexit.register(cleanup_chroma, chroma_client)
+    signal.signal(signal.SIGINT, signal_handler)
+    signal.signal(signal.SIGTERM, signal_handler)
 
     # Initialize the embedding model
     embedding_model = SentenceTransformer("all-MiniLM-L6-v2")
 
-    # Create or get the existing collection for entities
+    # Create or get the collection for entities
     collection = chroma_client.get_or_create_collection(name="entities")
 
     # Initialize core game systems
-    entity_registry: EntityRegistry = (
-        EntityRegistry()
-    )  # Central registry of all game entities
-    contradiction_analysis: ContradictionAnalysis = ContradictionAnalysis(
-        entity_registry
-    )  # Dialectical analysis system
+    entity_registry: EntityRegistry = EntityRegistry()
+    contradiction_analysis: ContradictionAnalysis = ContradictionAnalysis(entity_registry)
 
     # Initialize the game state dictionary that tracks all game systems
     game_state: dict[str, Any] = {
@@ -119,7 +141,6 @@
         contradiction_analysis.update_contradictions(game_state)
 
         # Visualize the current state of contradictions and relationships
-        # This creates network graphs showing how entities and conflicts relate
         contradiction_analysis.visualize_contradictions()
         contradiction_analysis.visualize_entity_relationships()
 
@@ -130,7 +151,7 @@
                     game_state["event_queue"].append(event)
                     game_state["event_history"].append(event)
 
-        # Process all pending events in the queue (protests, reforms, crises, etc)
+        # Process all pending events in the queue
         while game_state["event_queue"]:
             event = game_state["event_queue"].pop(0)  # Get next event
             handle_event(event, game_state)  # Process its effects
@@ -142,148 +163,6 @@
     # After the game loop ends, perform backup
     backup_dir = os.path.join("backups", datetime.now().strftime("%Y%m%d_%H%M%S"))
     backup_chroma(chroma_client, backup_dir)
-
-
-def cleanup_chroma(client: chromadb.Client) -> None:
-    """Cleanup ChromaDB resources gracefully.
-
-    Args:
-        client: The ChromaDB client instance to cleanup
-    """
-    try:
-        # Persist any changes to disk
-        client.persist()
-
-        # Reset the client (closes connections)
-        client.reset()
-
-    except Exception as e:
-        print(f"Error during ChromaDB cleanup: {e}")
-
-
-def signal_handler(signum: int, frame: Any) -> None:
-    """Handle system signals for graceful shutdown.
-
-    Args:
-        signum: Signal number
-        frame: Current stack frame
-    """
-    print(f"\nReceived signal {signum}. Initiating graceful shutdown...")
-    sys.exit(0)
-
-
-def main() -> None:
-    """Main function to initialize and run the game loop.
-
-    This function orchestrates the game's core systems and database operations:
-
-    Database Initialization:
-        1. Sets up ChromaDB with DuckDB+Parquet backend
-        2. Configures persistence directory and settings
-        3. Initializes embedding model for vector generation
-        4. Creates or connects to entity collection
-
-    System Initialization:
-        1. Loads configuration from environment variables
-        2. Sets up core game systems (entities, economy, politics)
-        3. Initializes contradiction analysis system
-        4. Configures backup and recovery mechanisms
-
-    Game Loop Operations:
-        1. Updates economic and political simulations
-        2. Analyzes and updates dialectical contradictions
-        3. Processes event queue and triggers
-        4. Updates entity embeddings and relationships
-        5. Performs periodic state persistence
-        6. Visualizes current game state
-
-    Error Handling:
-        - Implements graceful shutdown on signals
-        - Ensures data persistence on exit
-        - Provides backup/restore capabilities
-        - Logs errors and system state
-
-    Performance Considerations:
-        - Uses lazy loading for resource optimization
-        - Implements batch operations for database updates
-        - Manages memory through strategic persistence
-        - Optimizes query patterns for ChromaDB
-    """
-    setup_logging()
-
-    # Prompt user for backup directory
-    backup_dir = input(
-        "Enter the path to the backup directory (or press Enter to skip restore): "
-    )
-    if backup_dir:
-        restore_chroma(backup_dir)
-
-    # Initialize ChromaDB
-    from babylon.data.chroma_manager import ChromaManager
-
-    chroma_manager = ChromaManager()
-    chroma_client = chroma_manager.client
-
-    # Register cleanup handlers
-    atexit.register(cleanup_chroma, chroma_client)
-    signal.signal(signal.SIGINT, signal_handler)
-    signal.signal(signal.SIGTERM, signal_handler)
-
-    # Initialize the embedding model
-    embedding_model = SentenceTransformer("all-MiniLM-L6-v2")
-
-    # Create or get the collection for entities
-    collection = chroma_client.get_or_create_collection(name="entities")
-
-    # Access configuration variables
-    secret_key: str = Config.SECRET_KEY
-    database_url: str = Config.DATABASE_URL
-
-    # Initialize core game systems
-    entity_registry: EntityRegistry = (
-        EntityRegistry()
-    )  # Central registry of all game entities
-    contradiction_analysis: ContradictionAnalysis = ContradictionAnalysis(
-        entity_registry
-    )  # Dialectical analysis system
-
-    # Initialize the game state dictionary that tracks all game systems
-    game_state: dict[str, Any] = {
-        "entity_registry": entity_registry,  # Manages all game entities
-        "economy": Economy(),  # Handles economic simulation
-        "politics": Politics(),  # Manages political simulation
-        "event_queue": [],  # Queue of pending events to process
-        "is_player_responsible": False,  # Flag for player vs AI decision making
-    }
-
-    print(f"Running with SECRET_KEY={secret_key}")
-    print(f"Database URL: {database_url}")
-    print(f"Debug mode: {Config.DEBUG}")
-
-    # Main game loop - runs until an exit condition is met
-    while True:
-        # Update economic simulation (prices, production, trade, etc)
-        game_state["economy"].update()
-
-        # Update political simulation (stability, factions, power relations)
-        game_state["politics"].update()
-
-        # Analyze and update dialectical contradictions in society
-        contradiction_analysis.update_contradictions(game_state)
-
-        # Visualize the current state of contradictions and relationships
-        # This creates network graphs showing how entities and conflicts relate
-        contradiction_analysis.visualize_contradictions()
-        contradiction_analysis.visualize_entity_relationships()
-
-        # Process all pending events in the queue (protests, reforms, crises, etc)
-        while game_state["event_queue"]:
-            event = game_state["event_queue"].pop(0)  # Get next event
-            handle_event(event, game_state)  # Process its effects
-
-        # TODO: Add proper game loop exit conditions
-        # Currently breaks immediately - replace with actual game logic
-        break
 
 
 if __name__ == "__main__":
