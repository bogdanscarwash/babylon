--- conflicted
+++ resolved
@@ -10,55 +10,33 @@
 import os
 from pathlib import Path
 
-<<<<<<< HEAD
 import chromadb
-
-=======
-from chromadb.config import Settings
->>>>>>> c25b9083
 
 
 class ChromaDBConfig:
-<<<<<<< HEAD
     """ChromaDB configuration settings."""
-=======
-    """ChromaDB configuration settings.
-
-    Centralizes all ChromaDB-related configuration to ensure consistent
-    settings across the application. This includes client initialization,
-    persistence configuration, and default collection settings.
-    """
->>>>>>> c25b9083
 
     # Base directory for ChromaDB persistence
     BASE_DIR = Path(os.getenv("CHROMADB_DIR", "data/chromadb"))
 
-<<<<<<< HEAD
-=======
-    # Default settings for ChromaDB client
-    DEFAULT_SETTINGS = Settings(
-        allow_reset=True,  # Enable reset for testing
-        anonymized_telemetry=False,  # Disable telemetry
-        persist_directory=str(BASE_DIR),
-        is_persistent=True,  # Can be overridden for testing
-        chroma_db_impl="duckdb+parquet",  # Default persistence implementation
-    )
-
->>>>>>> c25b9083
     # Collection settings
     DEFAULT_COLLECTION_NAME = "entities"
     DEFAULT_METADATA = {"source": "babylon"}
+
 
     # Backup settings
     BACKUP_DIR = BASE_DIR / "backups"
     MAX_BACKUPS = 5
 
+
     @classmethod
     def get_settings(cls, **overrides) -> chromadb.Settings:
         """Get ChromaDB settings with optional overrides.
 
+
         Args:
             **overrides: Override any default settings
+
 
         Returns:
             chromadb.Settings: ChromaDB settings instance
@@ -69,11 +47,7 @@
             "is_persistent": True,
         }
         settings_dict.update(overrides)
-<<<<<<< HEAD
         return chromadb.Settings(**settings_dict)
-=======
-        return Settings(**settings_dict)
->>>>>>> c25b9083
 
     @classmethod
     def ensure_directories(cls) -> None:
